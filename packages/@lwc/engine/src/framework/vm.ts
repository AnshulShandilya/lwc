/*
 * Copyright (c) 2018, salesforce.com, inc.
 * All rights reserved.
 * SPDX-License-Identifier: MIT
 * For full license text, see the LICENSE file in the repo root or https://opensource.org/licenses/MIT
 */
import {
    ArrayPush,
    ArraySlice,
    ArrayUnshift,
    assert,
    create,
    fields,
    isArray,
    isFalse,
    isNull,
    isObject,
    isTrue,
    isUndefined,
    keys,
    StringToLowerCase,
} from '@lwc/shared';
import { getComponentDef } from './def';
import {
    createComponent,
    linkComponent,
    renderComponent,
    ComponentConstructor,
    markComponentAsDirty,
} from './component';
import {
<<<<<<< HEAD
    ArrayPush,
    isUndefined,
    isNull,
    ArrayUnshift,
    ArraySlice,
    create,
    isTrue,
    isObject,
    keys,
    StringToLowerCase,
    isFalse,
} from '../shared/language';
import { getInternalField, getHiddenField } from '../shared/fields';
import {
=======
>>>>>>> f6844f28
    ViewModelReflection,
    addCallbackToNextTick,
    EmptyObject,
    EmptyArray,
    useSyntheticShadow,
} from './utils';
import { invokeServiceHook, Services } from './services';
import { invokeComponentCallback } from './invoker';
import { ShadowRootHostGetter } from '../env/dom';

import { VNodeData, VNodes } from '../3rdparty/snabbdom/types';
import { Template } from './template';
import { ComponentDef } from './def';
import { ComponentInterface } from './component';
import { Context } from './context';
import {
    startMeasure,
    endMeasure,
    startGlobalMeasure,
    endGlobalMeasure,
    GlobalMeasurementPhase,
} from './performance-timing';
import { tagNameGetter } from '../env/element';
import { parentElementGetter, parentNodeGetter } from '../env/node';
import { updateDynamicChildren, updateStaticChildren } from '../3rdparty/snabbdom/snabbdom';
import { hasDynamicChildren } from './hooks';
import { ReactiveObserver } from '../libs/mutation-tracker';

export interface SlotSet {
    [key: string]: VNodes;
}

export enum VMState {
    created,
    connected,
    disconnected,
}

export interface UninitializedVM {
    /** Component Element Back-pointer */
    readonly elm: HTMLElement;
    /** Component Definition */
    readonly def: ComponentDef;
    /** Component Context Object */
    readonly context: Context;
    /** Back-pointer to the owner VM or null for root elements */
    readonly owner: VM | null;
    /** Component Creation Index */
    idx: number;
    /** Component state, analogous to Element.isConnected */
    state: VMState;
    data: VNodeData;
    /** Shadow Children List */
    children: VNodes;
    cmpProps: any;
    cmpSlots: SlotSet;
    cmpTrack: any;
    callHook: (
        cmp: ComponentInterface | undefined,
        fn: (...args: any[]) => any,
        args?: any[]
    ) => any;
    setHook: (cmp: ComponentInterface, prop: PropertyKey, newValue: any) => void;
    getHook: (cmp: ComponentInterface, prop: PropertyKey) => any;
    isScheduled: boolean;
    isDirty: boolean;
    isRoot: boolean;
    mode: 'open' | 'closed';
    toString(): string;

    // perf optimization to avoid reshaping the uninitialized when initialized
    cmpTemplate?: Template;
    component?: ComponentInterface;
    cmpRoot?: ShadowRoot;
    tro?: ReactiveObserver;
}

export interface VM extends UninitializedVM {
    cmpTemplate: Template;
    component: ComponentInterface;
    cmpRoot: ShadowRoot;
    /** Template Reactive Observer to observe values used by the selected template */
    tro: ReactiveObserver;
}

let idx: number = 0;

function callHook(
    cmp: ComponentInterface | undefined,
    fn: (...args: any[]) => any,
    args: any[] = []
): any {
    return fn.apply(cmp, args);
}

function setHook(cmp: ComponentInterface, prop: PropertyKey, newValue: any) {
    cmp[prop] = newValue;
}

function getHook(cmp: ComponentInterface, prop: PropertyKey): any {
    return cmp[prop];
}

export function rerenderVM(vm: VM) {
    if (process.env.NODE_ENV !== 'production') {
        assert.isTrue(vm && 'cmpRoot' in vm, `${vm} is not a vm.`);
    }
    rehydrate(vm);
}

// this method is triggered by the insertion of a element into the DOM.
export function appendVM(vm: VM) {
    if (process.env.NODE_ENV !== 'production') {
        assert.isTrue(vm && 'cmpRoot' in vm, `${vm} is not a vm.`);
    }
    runConnectedCallback(vm);
    rehydrate(vm);
}

// just in case the component comes back, with this we guarantee re-rendering it
// while preventing any attempt to rehydration until after reinsertion.
function reset(vm: VM) {
    if (process.env.NODE_ENV !== 'production') {
        assert.isTrue(vm && 'cmpRoot' in vm, `${vm} is not a vm.`);
    }
    const { state } = vm;
    if (state !== VMState.disconnected) {
        const { tro } = vm;
        // Making sure that any observing record will not trigger the rehydrated on this vm
        tro.reset();
    }
    if (isFalse(vm.isDirty)) {
        // this guarantees that if the component is reused/reinserted,
        // it will be re-rendered because we are disconnecting the reactivity
        // linking, so mutations are not automatically reflected on the state
        // of disconnected components.
        vm.isDirty = true;
    }
}

// this method is triggered by the removal of a element from the DOM.
export function removeVM(vm: VM) {
    if (process.env.NODE_ENV !== 'production') {
        assert.isTrue(vm && 'cmpRoot' in vm, `${vm} is not a vm.`);
        assert.isTrue(
            vm.state === VMState.connected || vm.state === VMState.disconnected,
            `${vm} must have been connected.`
        );
    }
    reset(vm);
    runDisconnectedCallback(vm);
}

export interface CreateVMInit {
    mode: 'open' | 'closed';
    // custom settings for now
    isRoot?: boolean;
    owner: VM | null;
}

export function createVM(elm: HTMLElement, Ctor: ComponentConstructor, options: CreateVMInit) {
    if (process.env.NODE_ENV !== 'production') {
        assert.invariant(
            elm instanceof HTMLElement,
            `VM creation requires a DOM element instead of ${elm}.`
        );
    }
    const def = getComponentDef(Ctor);
    const { isRoot, mode, owner } = options;
    idx += 1;
    const uninitializedVm: UninitializedVM = {
        // component creation index is defined once, and never reset, it can
        // be preserved from one insertion to another without any issue
        idx,
        state: VMState.created,
        isScheduled: false,
        isDirty: true,
        isRoot: isTrue(isRoot),
        mode,
        def,
        owner,
        elm,
        data: EmptyObject,
        context: create(null),
        cmpProps: create(null),
        cmpTrack: create(null),
        cmpSlots: useSyntheticShadow ? create(null) : undefined,
        callHook,
        setHook,
        getHook,
        children: EmptyArray,
        // Perf optimization to preserve the shape of this obj
        cmpTemplate: undefined,
        component: undefined,
        cmpRoot: undefined,
        tro: undefined,
    };

    if (process.env.NODE_ENV !== 'production') {
        uninitializedVm.toString = (): string => {
            return `[object:vm ${def.name} (${uninitializedVm.idx})]`;
        };
    }

    // create component instance associated to the vm and the element
    createComponent(uninitializedVm, Ctor);

    // link component to the wire service
    const initializedVm = uninitializedVm as VM;
    linkComponent(initializedVm);
}

function rehydrate(vm: VM) {
    if (process.env.NODE_ENV !== 'production') {
        assert.isTrue(vm && 'cmpRoot' in vm, `${vm} is not a vm.`);
        assert.isTrue(
            vm.elm instanceof HTMLElement,
            `rehydration can only happen after ${vm} was patched the first time.`
        );
    }
    if (isTrue(vm.isDirty)) {
        const children = renderComponent(vm);
        patchShadowRoot(vm, children);
    }
}

function patchShadowRoot(vm: VM, newCh: VNodes) {
    if (process.env.NODE_ENV !== 'production') {
        assert.isTrue(vm && 'cmpRoot' in vm, `${vm} is not a vm.`);
    }
    const { cmpRoot, children: oldCh } = vm;
    vm.children = newCh; // caching the new children collection
    if (newCh.length > 0 || oldCh.length > 0) {
        // patch function mutates vnodes by adding the element reference,
        // however, if patching fails it contains partial changes.
        if (oldCh !== newCh) {
            const fn = hasDynamicChildren(newCh) ? updateDynamicChildren : updateStaticChildren;
            runWithBoundaryProtection(
                vm,
                vm,
                () => {
                    // pre
                    if (process.env.NODE_ENV !== 'production') {
                        startMeasure('patch', vm);
                    }
                },
                () => {
                    // job
                    fn(cmpRoot, oldCh, newCh);
                },
                () => {
                    // post
                    if (process.env.NODE_ENV !== 'production') {
                        endMeasure('patch', vm);
                    }
                }
            );
        }
    }
    if (vm.state === VMState.connected) {
        // If the element is connected, that means connectedCallback was already issued, and
        // any successive rendering should finish with the call to renderedCallback, otherwise
        // the connectedCallback will take care of calling it in the right order at the end of
        // the current rehydration process.
        runRenderedCallback(vm);
    }
}

function runRenderedCallback(vm: VM) {
    if (process.env.NODE_ENV !== 'production') {
        assert.isTrue(vm && 'cmpRoot' in vm, `${vm} is not a vm.`);
    }
    const { rendered } = Services;
    if (rendered) {
        invokeServiceHook(vm, rendered);
    }
    const { renderedCallback } = vm.def;
    if (!isUndefined(renderedCallback)) {
        if (process.env.NODE_ENV !== 'production') {
            startMeasure('renderedCallback', vm);
        }

        invokeComponentCallback(vm, renderedCallback);

        if (process.env.NODE_ENV !== 'production') {
            endMeasure('renderedCallback', vm);
        }
    }
}

let rehydrateQueue: VM[] = [];

function flushRehydrationQueue() {
    startGlobalMeasure(GlobalMeasurementPhase.REHYDRATE);

    if (process.env.NODE_ENV !== 'production') {
        assert.invariant(
            rehydrateQueue.length,
            `If rehydrateQueue was scheduled, it is because there must be at least one VM on this pending queue instead of ${rehydrateQueue}.`
        );
    }
    const vms: VM[] = rehydrateQueue.sort((a: VM, b: VM): number => a.idx - b.idx);
    rehydrateQueue = []; // reset to a new queue
    for (let i = 0, len = vms.length; i < len; i += 1) {
        const vm = vms[i];
        try {
            rehydrate(vm);
        } catch (error) {
            if (i + 1 < len) {
                // pieces of the queue are still pending to be rehydrated, those should have priority
                if (rehydrateQueue.length === 0) {
                    addCallbackToNextTick(flushRehydrationQueue);
                }
                ArrayUnshift.apply(rehydrateQueue, ArraySlice.call(vms, i + 1));
            }
            // we need to end the measure before throwing.
            endGlobalMeasure(GlobalMeasurementPhase.REHYDRATE);

            // re-throwing the original error will break the current tick, but since the next tick is
            // already scheduled, it should continue patching the rest.
            throw error; // eslint-disable-line no-unsafe-finally
        }
    }

    endGlobalMeasure(GlobalMeasurementPhase.REHYDRATE);
}

function runConnectedCallback(vm: VM) {
    if (process.env.NODE_ENV !== 'production') {
        assert.isTrue(vm && 'cmpRoot' in vm, `${vm} is not a vm.`);
    }
    const { state } = vm;
    if (state === VMState.connected) {
        return; // nothing to do since it was already connected
    }
    vm.state = VMState.connected;
    // reporting connection
    const { connected } = Services;
    if (connected) {
        invokeServiceHook(vm, connected);
    }
    const { connectedCallback } = vm.def;
    if (!isUndefined(connectedCallback)) {
        if (process.env.NODE_ENV !== 'production') {
            startMeasure('connectedCallback', vm);
        }

        invokeComponentCallback(vm, connectedCallback);

        if (process.env.NODE_ENV !== 'production') {
            endMeasure('connectedCallback', vm);
        }
    }
}

function runDisconnectedCallback(vm: VM) {
    if (process.env.NODE_ENV !== 'production') {
        assert.isTrue(vm && 'cmpRoot' in vm, `${vm} is not a vm.`);
        assert.isTrue(vm.state !== VMState.disconnected, `${vm} must be inserted.`);
    }
    vm.state = VMState.disconnected;
    // reporting disconnection
    const { disconnected } = Services;
    if (disconnected) {
        invokeServiceHook(vm, disconnected);
    }
    const { disconnectedCallback } = vm.def;
    if (!isUndefined(disconnectedCallback)) {
        if (process.env.NODE_ENV !== 'production') {
            startMeasure('disconnectedCallback', vm);
        }

        invokeComponentCallback(vm, disconnectedCallback);

        if (process.env.NODE_ENV !== 'production') {
            endMeasure('disconnectedCallback', vm);
        }
    }
}

// For error boundary recovery, some vnodes might not
// have the `elm` defined, and there is no guarantee
// that it was inserted. This routine just attempt to
// remove all possible nodes by ignoring errors.
function resetShadowRootAfterError(vm: VM) {
    if (process.env.NODE_ENV !== 'production') {
        assert.isTrue(vm && 'cmpRoot' in vm, `${vm} is not a vm.`);
    }
    const { children, cmpRoot } = vm;
    for (let i = 0, len = children.length; i < len; i += 1) {
        const vnode = children[i];
        if (!isNull(vnode)) {
            const { elm } = vnode;
            if (!isUndefined(elm)) {
                // the concern here is that this routine might
                // throw and we have one flow that does not
                // have protection (recovering from error boundary)
                try {
                    cmpRoot.removeChild(elm);
                } catch (e) {
                    // ignore any error to complete the clean up
                }
            }
        }
    }
    vm.children = EmptyArray;
}

export function scheduleRehydration(vm: VM) {
    if (process.env.NODE_ENV !== 'production') {
        assert.isTrue(vm && 'cmpRoot' in vm, `${vm} is not a vm.`);
    }
    if (!vm.isScheduled) {
        vm.isScheduled = true;
        if (rehydrateQueue.length === 0) {
            addCallbackToNextTick(flushRehydrationQueue);
        }
        ArrayPush.call(rehydrateQueue, vm);
    }
}

function getErrorBoundaryVMFromOwnElement(vm: VM): VM | undefined {
    if (process.env.NODE_ENV !== 'production') {
        assert.isTrue(vm && 'cmpRoot' in vm, `${vm} is not a vm.`);
    }
    const { elm } = vm;
    return getErrorBoundaryVM(elm);
}

const { getHiddenField } = fields;
function getErrorBoundaryVM(startingElement: Element | null): VM | undefined {
    let elm: Element | null = startingElement;
    let vm: VM | undefined;

    while (!isNull(elm)) {
        vm = getHiddenField(elm, ViewModelReflection);
        if (!isUndefined(vm) && !isUndefined(vm.def.errorCallback)) {
            return vm;
        }
        elm = getParentOrHostElement(elm);
    }
}

/**
 * Returns the component stack. Used for errors messages only.
 *
 * @param {Element} startingElement
 *
 * @return {string} The component stack for errors.
 */
export function getErrorComponentStack(startingElement: Element): string {
    const wcStack: string[] = [];
    let elm: Element | null = startingElement;
    do {
        const currentVm: VM | undefined = getHiddenField(elm, ViewModelReflection);
        if (!isUndefined(currentVm)) {
            const tagName = tagNameGetter.call(elm);
            const is = elm.getAttribute('is');
            ArrayPush.call(
                wcStack,
                `<${StringToLowerCase.call(tagName)}${is ? ' is="${is}' : ''}>`
            );
        }
        elm = getParentOrHostElement(elm);
    } while (!isNull(elm));
    return wcStack.reverse().join('\n\t');
}

/**
 * Finds the parent of the specified element. If shadow DOM is enabled, finds
 * the host of the shadow root to escape the shadow boundary.
 */
function getParentOrHostElement(elm: Element): Element | null {
    const parentElement = parentElementGetter.call(elm);
    // If parentElement is a shadow root, find the host instead
    return isNull(parentElement) ? getHostElement(elm) : parentElement;
}

/**
 * Finds the host element, if it exists.
 */
function getHostElement(elm: Element): Element | null {
    if (process.env.NODE_ENV !== 'production') {
        assert.isTrue(
            isNull(parentElementGetter.call(elm)),
            `getHostElement should only be called if the parent element of ${elm} is null`
        );
    }
    const parentNode = parentNodeGetter.call(elm);
    return parentNode instanceof ShadowRoot
        ? ShadowRootHostGetter.call(parentNode as unknown)
        : null;
}

/**
 * EXPERIMENTAL: This function detects whether or not a Node is
 * controlled by a LWC template. This API is subject to
 * change or being removed.
 */
export function isNodeFromTemplate(node: Node): boolean {
    if (isFalse(node instanceof Node)) {
        return false;
    }
    // TODO: #1250 - skipping the shadowRoot instances itself makes no sense, we need to revisit this with locker
    if (node instanceof ShadowRoot) {
        return false;
    }
    if (useSyntheticShadow) {
        // TODO: #1252 - old behavior that is still used by some pieces of the platform, specifically, nodes inserted
        // manually on places where `lwc:dom="manual"` directive is not used, will be considered global elements.
        if (isUndefined((node as any).$shadowResolver$)) {
            return false;
        }
    }
    const root = node.getRootNode();
    return root instanceof ShadowRoot;
}

export function getCustomElementVM(elm: HTMLElement): VM {
    if (process.env.NODE_ENV !== 'production') {
        const vm = getHiddenField(elm, ViewModelReflection);
        assert.isTrue(vm && 'cmpRoot' in vm, `${vm} is not a vm.`);
    }
    return getHiddenField(elm, ViewModelReflection) as VM;
}

export function getComponentVM(component: ComponentInterface): VM {
    if (process.env.NODE_ENV !== 'production') {
        const vm = getHiddenField(component, ViewModelReflection);
        assert.isTrue(vm && 'cmpRoot' in vm, `${vm} is not a vm.`);
    }
    return getHiddenField(component, ViewModelReflection) as VM;
}

export function getShadowRootVM(root: ShadowRoot): VM {
    // TODO: #1299 - use a weak map instead of an internal field
    if (process.env.NODE_ENV !== 'production') {
        const vm = getHiddenField(root, ViewModelReflection);
        assert.isTrue(vm && 'cmpRoot' in vm, `${vm} is not a vm.`);
    }
    return getHiddenField(root, ViewModelReflection) as VM;
}

// slow path routine
// NOTE: we should probably more this routine to the synthetic shadow folder
// and get the allocation to be cached by in the elm instead of in the VM
export function allocateInSlot(vm: VM, children: VNodes) {
    if (process.env.NODE_ENV !== 'production') {
        assert.isTrue(vm && 'cmpRoot' in vm, `${vm} is not a vm.`);
        assert.invariant(
            isObject(vm.cmpSlots),
            `When doing manual allocation, there must be a cmpSlots object available.`
        );
    }
    const { cmpSlots: oldSlots } = vm;
    const cmpSlots = (vm.cmpSlots = create(null));
    for (let i = 0, len = children.length; i < len; i += 1) {
        const vnode = children[i];
        if (isNull(vnode)) {
            continue;
        }
        const { data } = vnode;
        const slotName = ((data.attrs && data.attrs.slot) || '') as string;
        const vnodes: VNodes = (cmpSlots[slotName] = cmpSlots[slotName] || []);
        // re-keying the vnodes is necessary to avoid conflicts with default content for the slot
        // which might have similar keys. Each vnode will always have a key that
        // starts with a numeric character from compiler. In this case, we add a unique
        // notation for slotted vnodes keys, e.g.: `@foo:1:1`
        vnode.key = `@${slotName}:${vnode.key}`;
        ArrayPush.call(vnodes, vnode);
    }
    if (isFalse(vm.isDirty)) {
        // We need to determine if the old allocation is really different from the new one
        // and mark the vm as dirty
        const oldKeys = keys(oldSlots);
        if (oldKeys.length !== keys(cmpSlots).length) {
            markComponentAsDirty(vm);
            return;
        }
        for (let i = 0, len = oldKeys.length; i < len; i += 1) {
            const key = oldKeys[i];
            if (isUndefined(cmpSlots[key]) || oldSlots[key].length !== cmpSlots[key].length) {
                markComponentAsDirty(vm);
                return;
            }
            const oldVNodes = oldSlots[key];
            const vnodes = cmpSlots[key];
            for (let j = 0, a = cmpSlots[key].length; j < a; j += 1) {
                if (oldVNodes[j] !== vnodes[j]) {
                    markComponentAsDirty(vm);
                    return;
                }
            }
        }
    }
}

export function runWithBoundaryProtection(
    vm: VM,
    owner: VM | null,
    pre: () => void,
    job: () => void,
    post: () => void
) {
    if (process.env.NODE_ENV !== 'production') {
        assert.isTrue(vm && 'cmpRoot' in vm, `${vm} is not a vm.`);
    }
    let error;
    pre();
    try {
        job();
    } catch (e) {
        error = Object(e);
    } finally {
        post();
        if (!isUndefined(error)) {
            error.wcStack = error.wcStack || getErrorComponentStack(vm.elm);
            const errorBoundaryVm = isNull(owner)
                ? undefined
                : getErrorBoundaryVMFromOwnElement(owner);
            if (isUndefined(errorBoundaryVm)) {
                throw error; // eslint-disable-line no-unsafe-finally
            }
            resetShadowRootAfterError(vm); // remove offenders

            if (process.env.NODE_ENV !== 'production') {
                startMeasure('errorCallback', errorBoundaryVm);
            }

            // error boundaries must have an ErrorCallback
            const errorCallback = errorBoundaryVm.def.errorCallback!;
            invokeComponentCallback(errorBoundaryVm, errorCallback, [error, error.wcStack]);

            if (process.env.NODE_ENV !== 'production') {
                endMeasure('errorCallback', errorBoundaryVm);
            }
        }
    }
}<|MERGE_RESOLUTION|>--- conflicted
+++ resolved
@@ -11,7 +11,6 @@
     assert,
     create,
     fields,
-    isArray,
     isFalse,
     isNull,
     isObject,
@@ -29,23 +28,6 @@
     markComponentAsDirty,
 } from './component';
 import {
-<<<<<<< HEAD
-    ArrayPush,
-    isUndefined,
-    isNull,
-    ArrayUnshift,
-    ArraySlice,
-    create,
-    isTrue,
-    isObject,
-    keys,
-    StringToLowerCase,
-    isFalse,
-} from '../shared/language';
-import { getInternalField, getHiddenField } from '../shared/fields';
-import {
-=======
->>>>>>> f6844f28
     ViewModelReflection,
     addCallbackToNextTick,
     EmptyObject,
